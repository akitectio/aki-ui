# Aki UI

> A modern React component library built with TypeScript and Tailwind CSS, featuring 39+ beautiful components with complete theming system, dark mode support, and AI-friendly documentation.

## Key Information

**Technology Stack:** React 18, TypeScript, Tailwind CSS, Storybook
**Components:** 39+ pre-built UI components 
**Features:** Dark mode, RTL support, responsive design, accessibility focus
**Package:** @akitectio/aki-ui on NPM
<<<<<<< HEAD
**Version:** 0.1.22
**Updated:** June 30, 2025
=======
**Version:** 0.1.24
**Last Updated:** June 30, 2025
>>>>>>> a0d6ac13

## Documentation & Resources

**Main Documentation:** https://aki-ui.akitect.io/docs
**Component Demos:** https://aki-ui.akitect.io/storybook
**Installation Guide:** https://aki-ui.akitect.io/docs/installation
**Theme Customization:** https://aki-ui.akitect.io/docs/theming
**MCP Server Setup:** https://aki-ui.akitect.io/docs/mcp

## Quick Start

```bash
npm install @akitectio/aki-ui
```

```tsx
import { Button, Card, Badge } from '@akitectio/aki-ui';

function App() {
  return (
    <Card>
      <Button variant="primary">Hello World</Button>
      <Badge variant="success">Ready</Badge>
    </Card>
  );
}
```

## Available Components

**Layout:** Container, Grid, Stack, Divider, Spacer
**Navigation:** Navbar, Breadcrumb, Pagination, Tabs, Steps
**Data Entry:** Input, Textarea, Select, Checkbox, Radio, Switch, DatePicker, FileUpload
**Data Display:** Table, DataTable, List, Card, Badge, Avatar, Tooltip, Popover
**Feedback:** Alert, Toast, Modal, Drawer, Loading, Progress, Skeleton
**Interactive:** Button, ButtonGroup, Dropdown, Menu, Accordion, Collapse

## AI Integration Features

<<<<<<< HEAD
- llms.txt standard compliance for AI tool integration
- Detailed component documentation with TypeScript definitions
- Usage examples and best practices for each component
- Theme system with CSS custom properties
- Storybook integration for interactive component exploration
=======
### MCP Server Features (Available)
- **Project Initialization:** Complete project setup with Vite, Next.js, or Create React App
- Real-time component discovery and search
- Dynamic code generation and validation  
- Interactive documentation queries
- Theme customization assistance
- Code analysis and optimization suggestions

**Installation:** `npm install -g @akitectio/aki-ui-mcp-server`  
**NPM Package:** [@akitectio/aki-ui-mcp-server](https://www.npmjs.com/package/@akitectio/aki-ui-mcp-server)  
**Version:** 0.1.24
>>>>>>> a0d6ac13

## Support & Community

**GitHub:** https://github.com/akitectio/aki-ui
**NPM:** https://www.npmjs.com/package/@akitectio/aki-ui
**Issues:** https://github.com/akitectio/aki-ui/issues
**Website:** https://aki-ui.akitect.io

<<<<<<< HEAD
---
*Generated automatically from Aki UI v0.1.22 on June 30, 2025*
=======
## Community

- [GitHub Discussions](https://github.com/akitectio/aki-ui/discussions) - Ask questions and share ideas
- [GitHub Issues](https://github.com/akitectio/aki-ui/issues) - Report bugs and request features
- [Support Email](mailto:support@akitect.io) - Direct support from the team

## Company

**Created by:** Akitect.io
**License:** MIT
**Version:** 0.1.24
**Homepage:** https://akitect.io
>>>>>>> a0d6ac13
<|MERGE_RESOLUTION|>--- conflicted
+++ resolved
@@ -8,14 +8,8 @@
 **Components:** 39+ pre-built UI components 
 **Features:** Dark mode, RTL support, responsive design, accessibility focus
 **Package:** @akitectio/aki-ui on NPM
-<<<<<<< HEAD
-**Version:** 0.1.22
-**Updated:** June 30, 2025
-=======
 **Version:** 0.1.24
 **Last Updated:** June 30, 2025
->>>>>>> a0d6ac13
-
 ## Documentation & Resources
 
 **Main Documentation:** https://aki-ui.akitect.io/docs
@@ -54,13 +48,11 @@
 
 ## AI Integration Features
 
-<<<<<<< HEAD
 - llms.txt standard compliance for AI tool integration
 - Detailed component documentation with TypeScript definitions
 - Usage examples and best practices for each component
 - Theme system with CSS custom properties
 - Storybook integration for interactive component exploration
-=======
 ### MCP Server Features (Available)
 - **Project Initialization:** Complete project setup with Vite, Next.js, or Create React App
 - Real-time component discovery and search
@@ -72,7 +64,6 @@
 **Installation:** `npm install -g @akitectio/aki-ui-mcp-server`  
 **NPM Package:** [@akitectio/aki-ui-mcp-server](https://www.npmjs.com/package/@akitectio/aki-ui-mcp-server)  
 **Version:** 0.1.24
->>>>>>> a0d6ac13
 
 ## Support & Community
 
@@ -81,12 +72,7 @@
 **Issues:** https://github.com/akitectio/aki-ui/issues
 **Website:** https://aki-ui.akitect.io
 
-<<<<<<< HEAD
----
 *Generated automatically from Aki UI v0.1.22 on June 30, 2025*
-=======
-## Community
-
 - [GitHub Discussions](https://github.com/akitectio/aki-ui/discussions) - Ask questions and share ideas
 - [GitHub Issues](https://github.com/akitectio/aki-ui/issues) - Report bugs and request features
 - [Support Email](mailto:support@akitect.io) - Direct support from the team
@@ -96,5 +82,4 @@
 **Created by:** Akitect.io
 **License:** MIT
 **Version:** 0.1.24
-**Homepage:** https://akitect.io
->>>>>>> a0d6ac13
+**Homepage:** https://akitect.io