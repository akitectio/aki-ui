--- conflicted
+++ resolved
@@ -61,11 +61,7 @@
   ],
   "scripts": {
     "dev": "vite",
-<<<<<<< HEAD
     "build": "npm run update-llm-docs && npm run build:types && vite build && node scripts/add-css-banner.js && node scripts/build-adapters.js",
-=======
-    "build": "npm run build:types && vite build && node scripts/add-css-banner.js && node scripts/build-adapters.js",
->>>>>>> d70b2bab
     "build:types": "tsc -p tsconfig.build.json",
     "build:clean": "rm -rf dist",
     "build:prod": "npm run build:clean && npm run build",
